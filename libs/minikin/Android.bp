// Copyright (C) 2013 The Android Open Source Project
//
// Licensed under the Apache License, Version 2.0 (the "License");
// you may not use this file except in compliance with the License.
// You may obtain a copy of the License at
//
//      http://www.apache.org/licenses/LICENSE-2.0
//
// Unless required by applicable law or agreed to in writing, software
// distributed under the License is distributed on an "AS IS" BASIS,
// WITHOUT WARRANTIES OR CONDITIONS OF ANY KIND, either express or implied.
// See the License for the specific language governing permissions and
// limitations under the License.

cc_library_headers {
    name: "libminikin-headers-for-tests",
    export_include_dirs: ["."],
    shared_libs: ["libharfbuzz_ng"],
    export_shared_lib_headers: ["libharfbuzz_ng"],
}

cc_library {
    name: "libminikin",
    host_supported: true,
    srcs: [
        "BidiUtils.cpp",
        "CmapCoverage.cpp",
        "Emoji.cpp",
        "FontCollection.cpp",
        "FontFamily.cpp",
        "FontUtils.cpp",
        "GraphemeBreak.cpp",
        "GreedyLineBreaker.cpp",
        "Hyphenator.cpp",
        "HyphenatorMap.cpp",
        "Layout.cpp",
        "LayoutCore.cpp",
        "LayoutUtils.cpp",
        "LineBreaker.cpp",
        "LineBreakerUtil.cpp",
        "Locale.cpp",
        "LocaleListCache.cpp",
        "MeasuredText.cpp",
        "Measurement.cpp",
        "MinikinInternal.cpp",
        "OptimalLineBreaker.cpp",
        "SparseBitSet.cpp",
        "SystemFonts.cpp",
        "WordBreaker.cpp",
    ],
    cflags: ["-Wall", "-Werror"],
<<<<<<< HEAD
    target: {
        android: {
            srcs: [
                "BidiUtils.cpp",
                "CmapCoverage.cpp",
                "Emoji.cpp",
                "FontCollection.cpp",
                "FontFamily.cpp",
                "FontUtils.cpp",
                "GraphemeBreak.cpp",
                "GreedyLineBreaker.cpp",
                "HyphenatorMap.cpp",
                "Layout.cpp",
                "LayoutUtils.cpp",
                "LineBreaker.cpp",
                "LineBreakerUtil.cpp",
                "Locale.cpp",
                "LocaleListCache.cpp",
                "MeasuredText.cpp",
                "Measurement.cpp",
                "MinikinInternal.cpp",
                "OptimalLineBreaker.cpp",
                "SparseBitSet.cpp",
                "WordBreaker.cpp",
            ],
            shared_libs: [
                "libandroidicu",
                "libharfbuzz_ng",
                "libft2",
                "libz",
                "libutils",
            ],
            export_shared_lib_headers: [
                "libandroidicu",
                // TODO: clean up Minikin so it doesn't need the freetype include
                "libft2",
            ],

            sanitize: {
                misc_undefined: [
                    "signed-integer-overflow",
                    // b/26432628.
                    //"unsigned-integer-overflow",
                ],
            },
        },
        host: {
            shared_libs: [
                "libicui18n",
                "libicuuc",
            ],
            export_shared_lib_headers: [
                "libicui18n",
                "libicuuc",
            ],
        },
=======
    sanitize: {
        misc_undefined: [
            "signed-integer-overflow",
            "unsigned-integer-overflow",
        ],
>>>>>>> 487c3a9e
    },
    cppflags: [
        "-Werror",
        "-Wall",
        "-Wextra",
        "-Wthread-safety",
    ],
    product_variables: {
        debuggable: {
            // Enable assertion on eng and userdebug build.
            cppflags: ["-DENABLE_ASSERTION"],
        },
    },
    shared_libs: [
        "liblog",
<<<<<<< HEAD
=======
        "libharfbuzz_ng",
>>>>>>> 487c3a9e
    ],
    header_libs: [
        "libbase_headers",
        "libminikin_headers",
        "libutils_headers",
    ],
    export_header_lib_headers: ["libminikin_headers"],
    whole_static_libs: ["libgtest_prod"],

    clang: true,

    target: {
        android: {
            shared_libs: [
                "libandroidicu",
            ],
            export_shared_lib_headers: [
                "libandroidicu",
            ],
        },
        host: {
            shared_libs: [
                "libicui18n",
                "libicuuc",
            ],
            export_shared_lib_headers: [
                "libicui18n",
                "libicuuc",
            ],
        },
        windows: {
            enabled: true,
            cppflags: [
                "-Wno-ignored-attributes",
                "-Wno-thread-safety",
            ],
        },
    },
}<|MERGE_RESOLUTION|>--- conflicted
+++ resolved
@@ -49,70 +49,11 @@
         "WordBreaker.cpp",
     ],
     cflags: ["-Wall", "-Werror"],
-<<<<<<< HEAD
-    target: {
-        android: {
-            srcs: [
-                "BidiUtils.cpp",
-                "CmapCoverage.cpp",
-                "Emoji.cpp",
-                "FontCollection.cpp",
-                "FontFamily.cpp",
-                "FontUtils.cpp",
-                "GraphemeBreak.cpp",
-                "GreedyLineBreaker.cpp",
-                "HyphenatorMap.cpp",
-                "Layout.cpp",
-                "LayoutUtils.cpp",
-                "LineBreaker.cpp",
-                "LineBreakerUtil.cpp",
-                "Locale.cpp",
-                "LocaleListCache.cpp",
-                "MeasuredText.cpp",
-                "Measurement.cpp",
-                "MinikinInternal.cpp",
-                "OptimalLineBreaker.cpp",
-                "SparseBitSet.cpp",
-                "WordBreaker.cpp",
-            ],
-            shared_libs: [
-                "libandroidicu",
-                "libharfbuzz_ng",
-                "libft2",
-                "libz",
-                "libutils",
-            ],
-            export_shared_lib_headers: [
-                "libandroidicu",
-                // TODO: clean up Minikin so it doesn't need the freetype include
-                "libft2",
-            ],
-
-            sanitize: {
-                misc_undefined: [
-                    "signed-integer-overflow",
-                    // b/26432628.
-                    //"unsigned-integer-overflow",
-                ],
-            },
-        },
-        host: {
-            shared_libs: [
-                "libicui18n",
-                "libicuuc",
-            ],
-            export_shared_lib_headers: [
-                "libicui18n",
-                "libicuuc",
-            ],
-        },
-=======
     sanitize: {
         misc_undefined: [
             "signed-integer-overflow",
             "unsigned-integer-overflow",
         ],
->>>>>>> 487c3a9e
     },
     cppflags: [
         "-Werror",
@@ -128,10 +69,7 @@
     },
     shared_libs: [
         "liblog",
-<<<<<<< HEAD
-=======
         "libharfbuzz_ng",
->>>>>>> 487c3a9e
     ],
     header_libs: [
         "libbase_headers",
